--- conflicted
+++ resolved
@@ -89,10 +89,6 @@
 	* \param _Re : Reynolds Number, dimensionless
 	*/
 	template<CalcMethod meth>
-<<<<<<< HEAD
-	decimal PressureDifference(decimal _velocity, decimal _frictionFactor = 0.0) {
-		return 0.0;
-=======
 	decimal FrictionFactor(PipeFlow* _pipeFlow, decimal _Re) {
 		return 0.0;
 	}
@@ -138,7 +134,6 @@
 			return 0.0;
 		}
 		return 64.0 / _Re;
->>>>>>> af6ad8f1
 	}
 
 	// Mean Velocity Formulas
@@ -152,9 +147,6 @@
 	* \param _deltaP : Pressure Difference in Pa
 	*/
 	template<CalcMethod meth>
-<<<<<<< HEAD
-	decimal MeanVelocity(decimal _deltaP) {
-=======
 	decimal MeanVelocity(PipeFlow* _pipeFlow, decimal _deltaP) {
 		return 0.0;
 	}
@@ -207,7 +199,6 @@
 		if (Re <= ReKrit) {
 			return velocity;
 		}
->>>>>>> af6ad8f1
 		return 0.0;
 	}
 
